#include "api.h"
#include <text/tokenize.h>
#include <text/format.h>
#include <io/io.h>
#include <oak/oak.h>
#include <oak/debug.h>

OAK_DEBUG_VAR(SCM_Git);

static scm::status::type parse_status_flag (std::string const& str)
{
	static auto const StatusLetterConversionMap = new std::map<std::string, scm::status::type>
	{
		{ "?", scm::status::unversioned },
		{ "I", scm::status::ignored     },
		{ "H", scm::status::none        },
		{ "M", scm::status::modified    },
		{ "A", scm::status::added       },
		{ "D", scm::status::deleted     },
		{ "U", scm::status::conflicted  },
		{ "T", scm::status::modified    }  // type change, e.g. symbolic link → regular file
	};

	auto it = StatusLetterConversionMap->find(str);
	if(it != StatusLetterConversionMap->end())
		return it->second;

	ASSERT_EQ(str, NULL_STR); // we use ‘str’ in the assertion to output the unrecognized status flag
	return scm::status::unknown;
}

static void parse_diff (std::map<std::string, scm::status::type>& entries, std::string const& output)
{
	if(output == NULL_STR)
		return;

	auto v = text::tokenize(output.begin(), output.end(), '\0');
	for(auto it = v.begin(); it != v.end() && !(*it).empty(); ++it)
	{
		scm::status::type flag = parse_status_flag(*it);
		if(++it != v.end())
			entries[*it] = flag;
	}
}

static void parse_ls (std::map<std::string, scm::status::type>& entries, std::string const& output, scm::status::type state = scm::status::unknown)
{
	if(output == NULL_STR)
		return;

	for(auto str : text::tokenize(output.begin(), output.end(), '\0'))
	{
		if(str.size() > 1 && str[1] == ' ')
			entries[str.substr(2)] = state != scm::status::unknown ? state : parse_status_flag(str.substr(0, 1));
	}
}

static std::string copy_git_index (std::string const& dir)
{
	std::string gitDir = path::join(dir, ".git");
	struct stat buf;
	if(stat(gitDir.c_str(), &buf) != 0)
		return perrorf("copy_git_index: stat(\"%s\")", dir.c_str()), NULL_STR;

	if(S_ISREG(buf.st_mode))
	{
		// Submodules have their git dir in the super project (starting with 1.7.6) — if we know the user has 1.7.6 we should ask git for the git dir using: git rev-parse --resolve-git-dir /path/to/repository/.git
		std::string const setting = path::content(gitDir);
		char const kGitDir[] = "gitdir: ";
<<<<<<< HEAD
		if(setting.compare(0, sizeof(kGitDir), kGitDir) == 0 && setting.back() == '\n')
			gitDir = path::join(dir, setting.substr(sizeof(kGitDir)-1, setting.size()-sizeof(kGitDir)-2));
=======
		if(setting.compare(0, sizeof(kGitDir)-1, kGitDir) == 0 && setting.back() == '\n')
			gitDir = path::join(dir, setting.substr(sizeof(kGitDir)-1, setting.size()-sizeof(kGitDir)));
>>>>>>> 5277a5a3
	}

	std::string res = NULL_STR;

	std::string indexPath = path::join(gitDir, "index");
	int src = open(indexPath.c_str(), O_RDONLY|O_CLOEXEC);
	if(src != -1)
	{
		std::string const tmpIndex = path::temp("git-index");
		int dst = open(tmpIndex.c_str(), O_CREAT|O_TRUNC|O_WRONLY|O_CLOEXEC, S_IRUSR|S_IWUSR);
		if(dst != -1)
		{
			if(fcopyfile(src, dst, NULL, COPYFILE_ALL | COPYFILE_NOFOLLOW_SRC) != -1)
			{
				res = tmpIndex;
			}
			else
			{
				perrorf("copy_git_index: fcopyfile(\"%s\", \"%s\")", indexPath.c_str(), tmpIndex.c_str());
				if(unlink(tmpIndex.c_str()) == -1)
					perrorf("copy_git_index: unlink(\"%s\")", tmpIndex.c_str());
			}
			close(dst);
		}
		else
		{
			perrorf("copy_git_index: open(\"%s\", O_CREAT|O_TRUNC|O_WRONLY|O_CLOEXEC, S_IRUSR|S_IWUSR)", tmpIndex.c_str());
		}
		close(src);
	}
	else
	{
		perrorf("copy_git_index: open(\"%s\", O_RDONLY|O_CLOEXEC)", indexPath.c_str());
	}
	return res;
}

static void collect_all_paths (std::string const& git, std::map<std::string, scm::status::type>& entries, std::string const& dir)
{
	ASSERT_NE(git, NULL_STR);

	std::map<std::string, std::string> env = oak::basic_environment();
	env["GIT_WORK_TREE"] = dir;
	env["GIT_DIR"]       = path::join(dir, ".git");

	bool haveHead = io::exec(env, git, "show-ref", "-qh", NULL) != NULL_STR;

	std::string const tmpIndex = copy_git_index(dir);
	if(tmpIndex != NULL_STR)
	{
		env["GIT_INDEX_FILE"] = tmpIndex;
		io::exec(env, git, "update-index", "-q", "--unmerged", "--ignore-missing", "--refresh", NULL);

		// All files part of the repository (index)
		if(haveHead)
				parse_ls(entries, io::exec(env, git, "ls-files", "--exclude-standard", "-zt", NULL));
		else	parse_ls(entries, io::exec(env, git, "ls-files", "--exclude-standard", "-zt", NULL), scm::status::added);

		// Modified, Deleted (on disk, not staged)
		parse_diff(entries, io::exec(env, git, "diff-files", "--name-status", "--ignore-submodules=dirty", "-z", NULL));

		// Added (to index), Deleted (from index)
		if(haveHead)
			parse_diff(entries, io::exec(env, git, "diff-index", "--name-status", "--ignore-submodules=dirty", "-z", "--cached", "HEAD", NULL));
	}

	// All files with ‘other’ status
	parse_ls(entries, io::exec(env, git, "ls-files", "--exclude-standard", "-zto", NULL));

	path::remove(tmpIndex);
}

namespace
{
	struct entry_t
	{
	private:
		struct helper_t
		{
			helper_t (std::map<std::string, scm::status::type> const& entries) : _entries(entries) { }
			std::map<std::string, scm::status::type> _entries;
		};
		typedef std::shared_ptr<helper_t> helper_ptr;
		helper_ptr _helper;
		std::string _key;
		bool _is_dir;

		entry_t (helper_ptr helper, std::string const& key, bool is_dir) : _helper(helper), _key(key), _is_dir(is_dir) { }

	public:
		entry_t (std::map<std::string, scm::status::type> const& entries) : _helper(std::make_shared<helper_t>(entries)), _key(""), _is_dir(true) { }

		entry_t operator[] (std::string const& path) { return entry_t(_helper, path, _helper->_entries.find(path) == _helper->_entries.end()); }
		bool is_dir () const                         { return _is_dir; }
		scm::status::type& status ()                 { return _helper->_entries[_key]; }
		scm::status::type const& status () const     { ASSERT(!_is_dir); ASSERT(_helper->_entries.find(_key) != _helper->_entries.end()); return _helper->_entries.find(_key)->second; }
		std::string path () const                    { return _key; }

		std::vector<entry_t> entries () const
		{
			std::map<std::string, bool> tmp;
			std::string const base = _key == "" ? _key : _key + "/";
			foreach(it, _helper->_entries.lower_bound(base), _helper->_entries.lower_bound(base + '\xFF'))
			{
				std::string const path = it->first.substr(base.length());
				std::string::size_type const sep = path.find('/');
				tmp.emplace(path.substr(0, sep), sep != std::string::npos);
			}

			std::vector<entry_t> res;
			for(auto const& pair : tmp)
				res.push_back(entry_t(_helper, base + pair.first, pair.second));
			return res;
		}
	};
}

static scm::status::type status_for (entry_t const& root)
{
	if(!root.is_dir())
		return root.status();

	size_t untracked = 0, ignored = 0, tracked = 0, modified = 0, added = 0, deleted = 0, mixed = 0, conflicted = 0;
	for(auto const& entry : root.entries())
	{
		switch(status_for(entry))
		{
			case scm::status::conflicted:   ++conflicted;break;
			case scm::status::unversioned:  ++untracked; break;
			case scm::status::ignored:      ++ignored;   break;
			case scm::status::none:         ++tracked;   break;
			case scm::status::modified:     ++modified;  break;
			case scm::status::added:        ++added;     break;
			case scm::status::deleted:      ++deleted;   break;
			case scm::status::mixed:        ++mixed;     break;
		}
	}

	if(conflicted > 0) return scm::status::conflicted;
	if(mixed > 0) return scm::status::mixed;

	size_t total = untracked + ignored + tracked + modified + added + deleted + conflicted;

	if(total == conflicted)return scm::status::conflicted;
	if(total == untracked) return scm::status::unversioned;
	if(total == ignored)   return scm::status::none;
	if(total == tracked)   return scm::status::none;
	if(total == modified)  return scm::status::modified;
	if(total == added)     return scm::status::added;
	if(total == deleted)   return scm::status::deleted;

	if(total > 0) return scm::status::mixed;

	return scm::status::none;
}

static void filter (scm::status_map_t& statusMap, entry_t const& root, std::string const& base)
{
	for(auto& entry : root.entries())
	{
		scm::status::type status = status_for(entry);
		statusMap.emplace(path::join(base, entry.path()), status);
		if(entry.is_dir() && status != scm::status::ignored)
			filter(statusMap, entry[entry.path()], base);
	}
}

namespace scm
{
	struct git_driver_t : driver_t
	{
		git_driver_t () : driver_t("git", "%s/.git", "git") { }

		std::map<std::string, std::string> variables (std::string const& wcPath) const
		{
			D(DBF_SCM_Git, bug("%s\n", wcPath.c_str()););
			std::map<std::string, std::string> res = { { "TM_SCM_NAME", name() } };
			if(executable() != NULL_STR)
			{
				std::map<std::string, std::string> env = oak::basic_environment();
				env["GIT_WORK_TREE"] = wcPath;
				env["GIT_DIR"]       = path::join(wcPath, ".git");

				bool haveHead = io::exec(env, executable(), "show-ref", "-qh", NULL) != NULL_STR;
				if(haveHead)
				{
					std::string branchName = io::exec(env, executable(), "symbolic-ref", "HEAD", NULL);
					char const kHeadRef[] = "refs/heads/";
					if(branchName.compare(0, sizeof(kHeadRef)-1, kHeadRef) == 0)
					{
						branchName = branchName.substr(sizeof(kHeadRef)-1);
						branchName = branchName.substr(0, branchName.find("\n"));
						res.emplace("TM_SCM_BRANCH", branchName);
					}
				}
			}
			return res;
		}

		status_map_t status (std::string const& wcPath) const
		{
			D(DBF_SCM_Git, bug("%s\n", wcPath.c_str()););
			if(executable() == NULL_STR)
				return status_map_t();

			std::map<std::string, scm::status::type> tmp;
			collect_all_paths(executable(), tmp, wcPath);

			scm::status_map_t statusMap;
			filter(statusMap, entry_t(tmp), wcPath);

			return statusMap;
		}
	};

	driver_t* git_driver () { return new git_driver_t; }
}<|MERGE_RESOLUTION|>--- conflicted
+++ resolved
@@ -67,13 +67,8 @@
 		// Submodules have their git dir in the super project (starting with 1.7.6) — if we know the user has 1.7.6 we should ask git for the git dir using: git rev-parse --resolve-git-dir /path/to/repository/.git
 		std::string const setting = path::content(gitDir);
 		char const kGitDir[] = "gitdir: ";
-<<<<<<< HEAD
-		if(setting.compare(0, sizeof(kGitDir), kGitDir) == 0 && setting.back() == '\n')
-			gitDir = path::join(dir, setting.substr(sizeof(kGitDir)-1, setting.size()-sizeof(kGitDir)-2));
-=======
 		if(setting.compare(0, sizeof(kGitDir)-1, kGitDir) == 0 && setting.back() == '\n')
 			gitDir = path::join(dir, setting.substr(sizeof(kGitDir)-1, setting.size()-sizeof(kGitDir)));
->>>>>>> 5277a5a3
 	}
 
 	std::string res = NULL_STR;
