#ifndef PARAGRAPH_H_PZ1GB7JU
#define PARAGRAPH_H_PZ1GB7JU

#include "ct.h"
#include <buffer/buffer.h>
#include <selection/types.h>
#include <theme/theme.h>
#include <oak/misc.h>

namespace ng
{
	struct line_t;

	struct PUBLIC line_record_t
	{
		line_record_t (size_t line, size_t softline, CGFloat top, CGFloat bottom, CGFloat baseline) : line(line), softline(softline), top(top), bottom(bottom), baseline(baseline) { }

		size_t line;
		size_t softline;
		CGFloat top;
		CGFloat bottom;
		CGFloat baseline;
	};

	struct PUBLIC paragraph_t
	{
		size_t length () const;
		bool isFirst;
		bool isLast;

		void insert (size_t pos, size_t len, ng::buffer_t const& buffer, size_t bufferOffset);
		void insert_folded (size_t pos, size_t len, ng::buffer_t const& buffer, size_t bufferOffset);
		void erase (size_t from, size_t to, ng::buffer_t const& buffer, size_t bufferOffset);
		void did_update_scopes (size_t from, size_t to, ng::buffer_t const& buffer, size_t bufferOffset);
		bool layout (theme_ptr const& theme, bool softWrap, size_t wrapColumn, ct::metrics_t const& metrics, CGRect visibleRect, ng::buffer_t const& buffer, size_t bufferOffset);

		void draw_background (theme_ptr const& theme, ct::metrics_t const& metrics, ng::context_t const& context, bool isFlipped, CGRect visibleRect, ng::invisibles_t const& invisibles, CGColorRef backgroundColor, ng::buffer_t const& buffer, size_t bufferOffset, CGPoint anchor) const;
		void draw_foreground (theme_ptr const& theme, ct::metrics_t const& metrics, ng::context_t const& context, bool isFlipped, CGRect visibleRect, ng::invisibles_t const& invisibles, ng::buffer_t const& buffer, size_t bufferOffset, ng::ranges_t const& selection, CGPoint anchor) const;

		ng::index_t index_at_point (CGPoint point, ct::metrics_t const& metrics, ng::buffer_t const& buffer, size_t bufferOffset, CGPoint anchor) const;
		CGRect rect_at_index (ng::index_t const& index, ct::metrics_t const& metrics, ng::buffer_t const& buffer, size_t bufferOffset, CGPoint anchor) const;

		ng::line_record_t line_record_for (size_t line, size_t pos, ct::metrics_t const& metrics, ng::buffer_t const& buffer, size_t bufferOffset, CGPoint anchor) const;

		size_t bol (size_t index, ng::buffer_t const& buffer, size_t bufferOffset) const;
		size_t eol (size_t index, ng::buffer_t const& buffer, size_t bufferOffset) const;

		size_t index_left_of (size_t index, ng::buffer_t const& buffer, size_t bufferOffset) const;
		size_t index_right_of (size_t index, ng::buffer_t const& buffer, size_t bufferOffset) const;

		void set_wrapping (bool softWrap, size_t wrapColumn, ct::metrics_t const& metrics);
		void set_tab_size (size_t tabSize, ct::metrics_t const& metrics);
		void reset_font_metrics (ct::metrics_t const& metrics);

		CGFloat width () const;
		CGFloat height (ct::metrics_t const& metrics) const;

		bool structural_integrity () const { return true; }

	private:
<<<<<<< HEAD
		enum node_type_t { kNodeTypeText, kNodeTypeSpace, kNodeTypeTab, kNodeTypeUnprintable, kNodeTypeFolding, kNodeTypeSoftBreak, kNodeTypeNewline, kNodeTypeEOF };
=======
		enum node_type_t { kNodeTypeText, kNodeTypeTab, kNodeTypeUnprintable, kNodeTypeFolding, kNodeTypeSoftBreak, kNodeTypeNewline };
>>>>>>> b1fe3b75

		struct node_t
		{
			node_t (node_type_t type, size_t length = 0, CGFloat width = 0) : _type(type), _length(length), _width(width) { }

			void insert (size_t i, size_t len);
			void erase (size_t from, size_t to);
			void did_update_scopes (size_t from, size_t to);

			void layout (CGFloat x, CGFloat tabWidth, theme_ptr const& theme, bool softWrap, size_t wrapColumn, ct::metrics_t const& metrics, ng::buffer_t const& buffer, size_t bufferOffset, std::string const& fillStr);
			void reset_font_metrics (ct::metrics_t const& metrics);
			void draw_background (theme_ptr const& theme, ng::context_t const& context, bool isFlipped, CGRect visibleRect, ng::invisibles_t const& invisibles, CGColorRef backgroundColor, ng::buffer_t const& buffer, size_t bufferOffset, CGPoint anchor, CGFloat lineHeight) const;
			void draw_foreground (theme_ptr const& theme, ng::context_t const& context, bool isFlipped, CGRect visibleRect, ng::invisibles_t const& invisibles, ng::buffer_t const& buffer, size_t bufferOffset, std::vector< std::pair<size_t, size_t> > const& misspelled, CGPoint anchor, CGFloat baseline) const;

			node_type_t type () const                      { return _type; }
			size_t length () const                         { return _length; }
			std::shared_ptr<ct::line_t> line () const { return _line; }
			CGFloat width () const;
			void update_tab_width (CGFloat x, CGFloat tabWidth, ct::metrics_t const& metrics);

		private:
			node_type_t _type;
			size_t _length;
			CGFloat _width;

			std::shared_ptr<ct::line_t> _line;
		};

		std::vector<node_t>::iterator iterator_at (size_t i);

		void insert_text (size_t i, size_t len);
		void insert_tab (size_t i);
		void insert_unprintable (size_t i, size_t len);
		void insert_newline (size_t i, size_t len);

		struct softline_t
		{
			softline_t (size_t offset, CGFloat x, CGFloat y, CGFloat baseline, CGFloat height, size_t first, size_t last) : offset(offset), x(x), y(y), baseline(baseline), height(height), first(first), last(last) { }

			size_t offset;
			CGFloat x;
			CGFloat y;
			CGFloat baseline;
			CGFloat height;
			size_t first;
			size_t last;
		};

		std::vector<softline_t> softlines (ct::metrics_t const& metrics, bool softBreaksOnNewline = false) const;

		std::vector<node_t> _nodes;
		bool _dirty = true;
	};

	PUBLIC std::string to_s (paragraph_t const& paragraph);

} /* ng */

#endif /* end of include guard: PARAGRAPH_H_PZ1GB7JU */<|MERGE_RESOLUTION|>--- conflicted
+++ resolved
@@ -58,11 +58,7 @@
 		bool structural_integrity () const { return true; }
 
 	private:
-<<<<<<< HEAD
-		enum node_type_t { kNodeTypeText, kNodeTypeSpace, kNodeTypeTab, kNodeTypeUnprintable, kNodeTypeFolding, kNodeTypeSoftBreak, kNodeTypeNewline, kNodeTypeEOF };
-=======
-		enum node_type_t { kNodeTypeText, kNodeTypeTab, kNodeTypeUnprintable, kNodeTypeFolding, kNodeTypeSoftBreak, kNodeTypeNewline };
->>>>>>> b1fe3b75
+		enum node_type_t { kNodeTypeText, kNodeTypeTab, kNodeTypeUnprintable, kNodeTypeFolding, kNodeTypeSoftBreak, kNodeTypeNewline, kNodeTypeEOF };
 
 		struct node_t
 		{
